--- conflicted
+++ resolved
@@ -384,13 +384,8 @@
 
     """
     regexp_list = [regexp]
-<<<<<<< HEAD
     date_regexp = r"\d{8}"
     time_regexp = r"\d{6}"
-=======
-    date_regexp = r"\d\d\d\d\d\d\d\d"
-    time_regexp = r"\d\d\d\d\d\d"
->>>>>>> 03cc1971
 
     formatting.replace_date_time_tags_in_name(
         regexp_list,
@@ -455,12 +450,8 @@
 
 
 def name_has_special_character(name: str) -> bool:
-<<<<<<< HEAD
-    return not re.match(r"^[A-Za-z0-9_-]*$", name)
-=======
     """Return a bool indicating if the name contains special characters."""
     return not re.match("^[A-Za-z0-9_-]*$", name)
->>>>>>> 03cc1971
 
 
 def dashes_and_underscore_alternate_incorrectly(
